from mne.utils import logger, warn
from mne.inverse_sparse.mxne_optim import groups_norm2, _mixed_norm_solver_bcd
from numpy.core.fromnumeric import mean
from numpy.lib import diag
from scipy.sparse import spdiags

from scipy import linalg
import numpy as np
from sklearn import linear_model
from sklearn.base import BaseEstimator, ClassifierMixin


def _solve_lasso(Lw, y, alpha, max_iter):
    if y.ndim == 1:
        model = linear_model.LassoLars(
            max_iter=max_iter, fit_intercept=False, alpha=alpha
        )
        x = model.fit(Lw, y).coef_.copy()
        x = x.T
    else:
        model = linear_model.MultiTaskLasso(
            max_iter=max_iter, fit_intercept=False, alpha=alpha
        )
        x = model.fit(Lw, y).coef_.copy()
        x = x.T
    return x


def _solve_reweighted_lasso(
    L, y, alpha, n_orient, weights, max_iter, max_iter_reweighting, gprime
):
    assert max_iter_reweighting > 0

    for _ in range(max_iter_reweighting):
        mask = weights > 0  # ignore dipoles with zero weights
        L_w = L[:, mask] * weights[np.newaxis, mask]
        assert np.isnan(weights).sum() == 0
        if n_orient > 1:
            n_positions = L_w.shape[1] // n_orient
            lc = np.empty(n_positions)
            for j in range(n_positions):
<<<<<<< HEAD
                L_j = L_w[:, (j * n_orient) : ((j + 1) * n_orient)]
=======
                L_j = L_w[:, (j * n_orient): ((j + 1) * n_orient)]
>>>>>>> 0dabc2ba
                lc[j] = np.linalg.norm(np.dot(L_j.T, L_j), ord=2)
            coef_, active_set, _ = _mixed_norm_solver_bcd(
                y,
                L_w,
                alpha,
                lipschitz_constant=lc,
                maxit=max_iter,
                tol=1e-8,
                n_orient=n_orient,
                # use_accel=False,
            )
            x = np.zeros((L.shape[1], y.shape[1]))
            mask[mask] = active_set
            if y.ndim == 1:
                x[mask] = coef_ * weights[mask]
            else:
                x[mask] = coef_ * weights[mask, np.newaxis]
            assert np.isnan(x).sum() == 0
        else:
            coef_ = _solve_lasso(L_w, y, alpha, max_iter=max_iter)
            x = np.zeros((L.shape[1], y.shape[1]))
            if y.ndim == 1:
                x[mask] = coef_ * weights
            else:
                x[mask] = coef_ * weights[mask, np.newaxis]
        weights = gprime(x)

    return x


class Solver(BaseEstimator, ClassifierMixin):
    def __init__(self, solver, alpha, cov_type, cov, n_orient, extra_params={}):
        self.solver = solver
        self.alpha = alpha
        self.cov = cov
        self.cov_type = cov_type
        self.n_orient = n_orient
        self.extra_params = extra_params

    def fit(self, L, y):
        self.L_ = L
        self.y_ = y

        return self

    def _get_coef(self, y):
        if self.cov_type == "diag":
            coef = self.solver(
                self.L_,
                y,
                alpha=self.alpha,
                n_orient=self.n_orient,
                **self.extra_params
            )
        else:
            coef = self.solver(
                self.L_,
                y,
                self.cov,
                alpha=self.alpha,
                n_orient=self.n_orient,
                **self.extra_params
            )
        return coef

    def predict(self, y):
        return self._get_coef(y)


class SpatialSolver(Solver):
    def fit(self, X, y):
        self.L_ = X
        self.coef_ = self._get_coef(y)
        return self

    def predict(self, X):
        return X @ self.coef_

    def score(self, X, y):
        return -np.mean(self.predict(X) - y) ** 2


def iterative_L1(L, y, alpha=0.2, n_orient=1, max_iter=1000, max_iter_reweighting=10):
    """Iterative Type-I estimator with L1 regularizer.

    The optimization objective for iterative estimators in general is::
        x^(k+1) <-- argmin_x ||y - Lx||^2_Fro + alpha * sum_i g(x_i)
    Which in the case of iterative L1, it boils down to::
        x^(k+1) <-- argmin_x ||y - Lx||^2_Fro + alpha * sum_i w_i^(k)|x_i|
    Iterative L1::
        g(x_i) = log(|x_i| + epsilon)
        w_i^(k+1) <-- [|x_i^(k)|+epsilon]

    Parameters
    ----------
    L : array, shape (n_sensors, n_sources)
        lead field matrix modeling the forward operator or dictionary matrix
    y : array, shape (n_sensors,) or (n_sensors, n_times)
        measurement vector, capturing sensor measurements
    alpha : float
        Constant that makes a trade-off between the data fidelity and regularizer.
        Defaults to 1.0
    n_orient : int
        Number of dipoles per location (typically 1 or 3).
    max_iter : int, optional
        The maximum number of inner loop iterations
    max_iter_reweighting : int, optional
        Maximum number of reweighting steps i.e outer loop iterations

    Returns
    -------
    y : array, shape (n_sensors,) or (n_sensors, n_times)
        Parameter vector, e.g., source vector in the context of BSI (x in the cost
        function formula).

    References
    ----------
    XXX
    """
    eps = np.finfo(float).eps
    _, n_sources = L.shape
    weights = np.ones(n_sources)

    def g(w):
        return np.sqrt(groups_norm2(w.copy(), n_orient))

    def gprime(w):
        return np.repeat(g(w), n_orient).ravel() + eps

    alpha_max = abs(L.T.dot(y)).max() / len(L)
    alpha = alpha * alpha_max

    x = _solve_reweighted_lasso(
        L, y, alpha, n_orient, weights, max_iter, max_iter_reweighting, gprime
    )

    return x


def iterative_L2(L, y, alpha=0.2, n_orient=1, max_iter=1000, max_iter_reweighting=10):
    """Iterative Type-I estimator with L2 regularizer.

    The optimization objective for iterative estimators in general is::
        x^(k+1) <-- argmin_x ||y - Lx||^2_Fro + alpha * sum_i g(x_i)
    Which in the case of iterative L2, g(x_i) and w_i are defined as follows::
    Iterative L2::
        g(x_i) = log(x_i^2 + epsilon)
        w_i^(k+1) <-- [(x_i^(k))^2+epsilon]
    for solving the following problem:
        x^(k+1) <-- argmin_x ||y - Lx||^2_Fro + alpha * sum_i w_i^(k)|x_i|

    Parameters
    ----------
    L : array, shape (n_sensors, n_sources)
        lead field matrix modeling the forward operator or dictionary matrix
    y : array, shape (n_sensors,) or (n_sensors, n_times)
        measurement vector, capturing sensor measurements
    alpha : float
        Constant that makes a trade-off between the data fidelity and regularizer.
        Defaults to 0.2.
    n_orient : XXX
    max_iter : int, optional
        The maximum number of inner loop iterations
    max_iter_reweighting : int, optional
        Maximum number of reweighting steps i.e outer loop iterations
    tol : float, optional
        The tolerance for the optimization: if the updates are
        smaller than ``tol``, the optimization code checks the
        dual gap for optimality and continues until it is smaller
        than ``tol``.

    Returns
    -------
    y : array, shape (n_sensors,) or (n_sensors, n_times)
        Parameter vector, e.g., source vector in the context of BSI (x in the cost
        function formula).

    References
    ----------
    TODO
    """
    # XXX : cov is not used
    eps = np.finfo(float).eps
    _, n_sources = L.shape
    weights = np.ones(n_sources)

    def g(w):
        return groups_norm2(w.copy(), n_orient)

    def gprime(w):
        return np.repeat(g(w), n_orient).ravel() + eps

    alpha_max = abs(L.T.dot(y)).max() / len(L)
    alpha = alpha * alpha_max

    x = _solve_reweighted_lasso(
        L, y, alpha, n_orient, weights, max_iter, max_iter_reweighting, gprime
    )

    return x


def iterative_sqrt(L, y, alpha=0.2, n_orient=1, max_iter=1000, max_iter_reweighting=10):
    """Iterative Type-I estimator with L_0.5 regularizer.

    The optimization objective for iterative estimators in general is::
        x^(k+1) <-- argmin_x ||y - Lx||^2_Fro + alpha * sum_i g(x_i)

    Which in the case of iterative "sqrt", g(x_i) and w_i are define as follows::

    Iterative sqrt (L_0.5)::
        g(x_i) = sqrt(|x_i|)
        w_i^(k+1) <-- [2sqrt(|x_i|)+epsilon]^-1
    for solving the following problem:
        x^(k+1) <-- argmin_x ||y - Lx||^2_Fro + alpha * sum_i w_i^(k)|x_i|

    Parameters
    ----------
    L : array, shape (n_sensors, n_sources)
        lead field matrix modeling the forward operator or dictionary matrix
    y : array, shape (n_sensors,) or (n_sensors, n_times)
        measurement vector, capturing sensor measurements
    alpha : float
        Constant that makes a trade-off between the data fidelity and regularizer.
        Defaults to 0.2.
    n_orient : XXX
    max_iter : int, optional
        The maximum number of inner loop iterations
    max_iter_reweighting : int, optional
        Maximum number of reweighting steps i.e outer loop iterations

    Returns
    -------
    y : array, shape (n_sensors,) or (n_sensors, n_times)
        Parameter vector, e.g., source vector in the context of BSI (x in the cost function formula).

    References
    ----------
    TODO
    """
    _, n_sources = L.shape
    weights = np.ones(n_sources)

    def g(w):
        return np.sqrt(np.sqrt(groups_norm2(w.copy(), n_orient)))

    def gprime(w):
        return 2.0 * np.repeat(g(w), n_orient).ravel()

    alpha_max = abs(L.T.dot(y)).max() / len(L)
    alpha = alpha * alpha_max

    x = _solve_reweighted_lasso(
        L, y, alpha, n_orient, weights, max_iter, max_iter_reweighting, gprime
    )

    return x


def iterative_L1_typeII(
    L, y, cov, alpha=0.2, n_orient=1, max_iter=1000, max_iter_reweighting=10
):
    """Iterative Type-II estimator with L_1 regularizer.

    The optimization objective for iterative Type-II methods is::
        x^(k+1) <-- argmin_x ||y - Lx||^2_Fro + alpha * g_SBl(x)
    Which in the case of iterative L1 Type-II , g_SBl(x) and w_i are define
    as follows::
    Iterative-L1-TypeII::
        g_SBl(x) = min_{gamma >=0} x^T*Gamma^-1*x + log|alpha*Id + L*Gamma*L^T|
        w_i^(k+1) <-- [L_i^T*(lambda*Id + L*hat{W}*hat{X}*L^T)^(-1)*L_i]^(1/2)
    where
        Gamma = diag(gamma) : souce covariance matrix
        hat{W} = diag(W)^-1
        hat{X} = diag(X)^-1
    for solving the following problem:
        x^(k+1) <-- argmin_x ||y - Lx||^2_Fro + alpha * sum_i w_i^(k)|x_i|

    NOTE: Please note that lambda models the noise variance and it is a
    different paramter than regularization paramter alpha. For simplicity,
    we assume lambda = alpha to be consistant with sklearn built-in
    function: "linear_model.LassoLars"

    Parameters
    ----------
    L : array, shape (n_sensors, n_sources)
        lead field matrix modeling the forward operator or dictionary matrix
    y : array, shape (n_sensors,) or (n_sensors, n_times)
        measurement vector, capturing sensor measurements
    cov : array, shape (n_sensors, n_sensors)
        noise covariance matrix. If float it corresponds to the noise variance
        assumed to be diagonal.
    alpha : float
        Constant that makes a trade-off between the data fidelity and regularizer.
        Defaults to 0.2
    n_orient : int
        Number of dipoles per locations (typically 1 or 3).
    max_iter : int, optional
        The maximum number of inner loop iterations
    max_iter_reweighting : int, optional
        Maximum number of reweighting steps i.e outer loop iterations

    Returns
    -------
    y : array, shape (n_sensors,) or (n_sensors, n_times)
        Parameter vector, e.g., source vector in the context of BSI (x in the cost
        function formula).

    References
    ----------
    TODO
    """
    n_sensors, n_sources = L.shape
    weights = np.ones(n_sources)

    alpha_max = abs(L.T.dot(y)).max() / len(L)
    alpha = alpha * alpha_max

    if isinstance(cov, float):
        cov = cov * np.eye(n_sensors)

    def gprime(coef):
        def g(weights):
            return np.sqrt(groups_norm2(weights.copy(), n_orient))

        def w_mat(weights):
            # XXX it should be possible to avoid allocating a big matrix
            # of size n_sources x n_sources
            return np.diag(1.0 / np.repeat(g(weights), n_orient).ravel())

        if coef.ndim < 2:
            x_mat = np.abs(np.diag(coef))
            # X = coef[:, np.newaxis] @ coef[:, np.newaxis].T
            # x_mat = np.diag(np.sqrt(np.diag(X)))
        else:
            X = coef @ coef.T
            x_mat = np.diag(linalg.norm(X, axis=0))
        noise_cov = cov
        proj_source_cov = (L @ np.dot(w_mat(weights), x_mat)) @ L.T
        signal_cov = noise_cov + proj_source_cov
        sigmaY_inv = linalg.inv(signal_cov)

        return 1.0 / np.sqrt(np.sum((L.T @ sigmaY_inv) * L.T, axis=1))
        # return 1.0 / (np.sqrt(np.diag((L_T @ sigmaY_inv) @ L)))

    x = _solve_reweighted_lasso(
        L, y, alpha, n_orient, weights, max_iter, max_iter_reweighting, gprime
    )

    return x


def iterative_L2_typeII(
    L, y, cov=1.0, alpha=0.2, n_orient=1, max_iter=1000, max_iter_reweighting=10
):
    """Iterative Type-II estimator with L_2 regularizer.

    The optimization objective for iterative Type-II methods is::
        x^(k+1) <-- argmin_x ||y - Lx||^2_Fro + alpha * g_SBl(x)
    Which in the case of iterative L2 Type-II , g_SBl(x) and w_i are define
    as follows::
    Iterative-L2-TypeII::
        g_SBl(x) = min_{gamma >=0} x^T*Gamma^-1*x + log|alpha*Id + L*Gamma*L^T|
        w_i^(k+1) <-- [(x_i^(k))^2 + (w_i^(k))^(-1) - (w_i^(k))^(-2) * L_i^T*(lambda*Id + L*hat{W^(k)}*L^T)^(-1)*L_i]^(-1)
    where
        Gamma = diag(gamma) : souce covariance matrix
        hat{W} = diag(W)^-1
    for solving the following problem:
        x^(k+1) <-- argmin_x ||y - Lx||^2_Fro + alpha * sum_i w_i^(k)|x_i|

    Notes
    -----
    Please note that lambda models the noise variance and it is a
    different paramter than regularization paramter alpha. For simplicity,
    we assume lambda = alpha to be consistant with sklearn built-in
    function: "linear_model.LassoLars"
    Given the above assumption, one can see the iterative-L2-TypeII
    as an extension of its Type-I counterpart where eps is tuned adaptively::
    w_i^(k+1) <-- [(x_i^(k))^2+epsilon^(k)]
    where
    epsilon^(k) = (w_i^(k))^(-1) - (w_i^(k))^(-2) * L_i^T*(lambda*Id + L*hat{W^(k)}*L^T)^(-1)*L_i

    Parameters
    ----------
    L : array, shape (n_sensors, n_sources)
        lead field matrix modeling the forward operator or dictionary matrix
    y : array, shape (n_sensors,) or (n_sensors, n_times)
        measurement vector, capturing sensor measurements
    cov : float | array, shape (n_sensors, n_sensors)
        noise covariance matrix. If float it corresponds to the noise variance
        assumed to be diagonal.
    alpha : float
        Constant that makes a trade-off between the data fidelity and regularizer.
        Defaults to 0.2
    n_orient : XXX
    max_iter : int, optional
        The maximum number of inner loop iterations
    max_iter_reweighting : int, optional
        Maximum number of reweighting steps i.e outer loop iterations

    Returns
    -------
    x : array, shape (n_sources,) or (n_sources, n_times)
        Parameter vector, e.g., source vector in the context of BSI (x in the cost
        function formula).

    References
    ----------
    XXX
    """
    n_sensors, n_sources = L.shape
    weights = np.ones(n_sources)

    alpha_max = abs(L.T.dot(y)).max() / len(L)
    alpha = alpha * alpha_max

    if isinstance(cov, float):
        cov = cov * np.eye(n_sensors)

    def gprime(coef):
        L_T = L.T
        n_samples, _ = L.shape

        def g(weights):
            return np.sqrt(groups_norm2(weights.copy(), n_orient))

        def w_mat(weights):
            return 1.0 / np.repeat(g(weights), n_orient).ravel()

        def epsilon_update(L, weights, cov):
            noise_cov = cov  # extension of method by importing the noise covariance
            weights_ = w_mat(weights)
            proj_source_cov = (L * weights_[np.newaxis, :]) @ L_T
            signal_cov = noise_cov + proj_source_cov
            sigmaY_inv = linalg.inv(signal_cov)
            # Full computation (slow):
            # np.diag(
            #     w_mat(weights)
            #     - np.multiply(w_mat(weights ** 2), np.diag((L_T @ sigmaY_inv) @ L))
            # )
            return weights_ - (weights_ ** 2) * ((L_T @ sigmaY_inv) * L_T).sum(axis=1)

        def g_coef(coef):
            return groups_norm2(coef.copy(), n_orient)

        def gprime_coef(coef):
            return np.repeat(g_coef(coef), n_orient).ravel()

        return gprime_coef(coef) + epsilon_update(L, weights, cov)

    x = _solve_reweighted_lasso(
        L, y, alpha, n_orient, weights, max_iter, max_iter_reweighting, gprime
    )

    return x


def gamma_map(
    L,
    y,
    cov=1.0,
    alpha=0.2,
    max_iter=1000,
    tol=1e-15,
    update_mode=2,
    threshold=1e-5,
    gammas=None,
    n_orient=1,
):
    """Gamma_map method based on MNE package

    Parameters
    ----------
    L : array, shape (n_sensors, n_sources)
        lead field matrix modeling the forward operator or dictionary matrix
    y : array, shape (n_sensors,)
        measurement vector, capturing sensor measurements
    cov : float | array, shape (n_sensors, n_sensors)
        noise covariance matrix. If float it corresponds to the noise variance
        assumed to be diagonal.
    alpha : float
        Constant that makes a trade-off between the data fidelity and regularizer.
        Defaults to 0.2
    max_iter : int, optional
        The maximum number iterations
    tol : float
        Tolerance parameter for convergence.
    update_mode : int
        Update mode, 1: MacKay update, 2: Convex-bounding update (defaul),
        3: Expectation-Maximization update
    threshold : float
        A threshold paramter for forcing to zero the small values in
        reconstrcuted gamma in each iteration
    gammas : array, shape=(n_sources,)
        Initial values for posterior variances (gammas). If None, a
        variance of 1.0 is used.
    n_orient : int
        Number of consecutive sources which use the same gamma.

    Returns
    -------
    x : array, shape (n_sources,)
        Parameter vector, e.g., source vector in the context of BSI (x in the cost
        function formula).

    References
    ----------
    XXX
    """
    group_size = n_orient  # for compatibility with MNE implementation
    eps = np.finfo(float).eps
    n_sensors, n_sources = L.shape
    if y.ndim < 2:
        y = y[:, np.newaxis]
    n_times = y.shape[1]
    coef = np.zeros((n_sources, n_times))

    if isinstance(cov, float):
        cov = cov * np.eye(n_sensors)

    # alpha = mean(np.diag(cov)) accept alpha from params instead

    if gammas is None:
        gammas = np.ones(L.shape[1])
        # L_square = np.sum(L ** 2,axis=0)
        # inv_L_square = np.zeros(n_sources)
        # L_nonzero_index = L_square > 0
        # inv_L_square[L_nonzero_index] = 1.0 / L_square[L_nonzero_index]
        # w_filter = spdiags(inv_L_square, 0, n_sources, n_sources) @ L.T
        # vec_init = mean(mean(w_filter @ y) ** 2)
        # gammas = vec_init * np.ones(L.shape[1])

    # # # apply normalization so the numerical values are sane
    # y_normalize_constant = np.linalg.norm(np.dot(y, y.T), ord='fro')
    # y /= np.sqrt(y_normalize_constant)
    # alpha /= y_normalize_constant
    # cov /= y_normalize_constant
    # L_normalize_constant = np.linalg.norm(L, ord=np.inf)
    # L /= L_normalize_constant

    threshold = 0.2 * mean(np.diag(cov))

    if n_sources % group_size != 0:
        raise ValueError(
            "Number of sources has to be evenly dividable by the " "group size"
        )

    n_active = n_sources
    active_set = np.arange(n_sources)

    gammas_full_old = gammas.copy()
    # x_bar_old = coef

    if update_mode == 2:
        denom_fun = np.sqrt
    elif update_mode == 1:
        # do nothing
        def denom_fun(x):
            return x

    elif update_mode == 3:
        denom = None
    else:
        denom = None

    last_size = -1
    for iter_no in range(max_iter):
        gammas[np.isnan(gammas)] = 0.0
        gidx = np.abs(gammas) > threshold
        active_set = active_set[gidx]
        gammas = gammas[gidx]

        # update only active gammas (once set to zero it stays at zero)
        if n_active > len(active_set):
            n_active = active_set.size
            L = L[:, gidx]

        Sigma_y = np.dot(L * gammas[np.newaxis, :], L.T)
        Sigma_y.flat[:: n_sensors + 1] += alpha
        # Sigma_y += cov

        # Invert CM keeping symmetry
        U, S, _ = linalg.svd(Sigma_y, full_matrices=False)
        S = S[np.newaxis, :]
        del Sigma_y

        Sigma_y_inv = np.dot(U / (S + eps), U.T)
        Sigma_y_invL = np.dot(Sigma_y_inv, L)
        A = np.dot(Sigma_y_invL.T, y)  # mult. w. Diag(gamma) in gamma update

        if update_mode == 1:
            # MacKay fixed point update
            numer = gammas ** 2 * np.mean((A * A.conj()).real, axis=1)
            denom = gammas * np.sum(L * Sigma_y_invL, axis=0)
        elif update_mode == 2:
            # convex-bounding update
            numer = gammas * np.sqrt(np.mean((A * A.conj()).real, axis=1))
            denom = np.sum(L * Sigma_y_invL, axis=0)  # sqrt is applied below
        elif update_mode == 3:
            # Expectation Maximization (EM) update
            numer = gammas ** 2 * np.mean((A * A.conj()).real, axis=1) + gammas * (
                1 - gammas * np.sum(L * Sigma_y_invL, axis=0)
            )
        else:
            raise ValueError("Invalid value for update_mode")

        if group_size == 1:
            if denom is None:
                gammas = numer
            else:
                gammas = numer / np.maximum(denom_fun(denom), np.finfo("float").eps)
        else:
            numer_comb = np.sum(numer.reshape(-1, group_size), axis=1)
            if denom is None:
                gammas_comb = numer_comb
            else:
                denom_comb = np.sum(denom.reshape(-1, group_size), axis=1)
                gammas_comb = numer_comb / denom_fun(denom_comb)

            gammas = np.repeat(gammas_comb / group_size, group_size)

        # compute convergence criterion
        gammas_full = np.zeros(n_sources, dtype=np.float64)
        gammas_full[active_set] = gammas

        # compute the noise covariance
        err = np.sum(np.abs(gammas_full - gammas_full_old)) / np.sum(
            np.abs(gammas_full_old)
        )

        # err_x = linalg.norm(x_bar - x_bar_old, ord = 'fro')
        # print(err_x)

        gammas_full_old = gammas_full

        breaking = err < tol or n_active == 0
        if len(gammas) != last_size or breaking:
            logger.info(
                "Iteration: %d\t active set size: %d\t convergence: "
                "%0.3e" % (iter_no, len(gammas), err)
            )
            last_size = len(gammas)

        if breaking:
            break

    if iter_no < max_iter - 1:
        logger.info("\nConvergence reached !\n")
    else:
        warn("\nConvergence NOT reached !\n")

    # undo normalization and compute final posterior mean

    # n_const = np.sqrt(y_normalize_constant) / L_normalize_constant
    n_const = 1
    x_active = n_const * gammas[:, None] * A

    coef[active_set, :] = x_active
    if n_times == 1:
        # x = np.squeeze(coef,axis = 1)
        x = coef[:, 0]
    else:
        x = coef
    return x


def champagne(
    L, y, cov=1.0, alpha=0.2, n_orient=1, max_iter=1000, max_iter_reweighting=10
):
    """Champagne method based on our MATLAB codes

    Parameters
    ----------
    L : array, shape (n_sensors, n_sources)
        lead field matrix modeling the forward operator or dictionary matrix
    y : array, shape (n_sensors,)
        measurement vector, capturing sensor measurements
    cov : float | array, shape (n_sensors, n_sensors)
        noise covariance matrix. If float it corresponds to the noise variance
        assumed to be diagonal.
    alpha : float
        Constant that makes a trade-off between the data fidelity and regularizer.
        Defaults to 0.2
    n_orient : XXX
    max_iter : int, optional
        The maximum number of inner loop iterations
    max_iter_reweighting : int, optional
        Maximum number of reweighting steps i.e outer loop iterations

    Returns
    -------
    x : array, shape (n_sources,)
        Parameter vector, e.g., source vector in the context of BSI (x in the cost
        function formula).

    References
    ----------
    XXX
    """
    assert n_orient != 1, "Only 1 orientation is supported"
    n_sensors, n_sources = L.shape
    _, n_times = y.shape
    gammas = np.ones(n_sources)
    eps = np.finfo(float).eps
    threshold = 0.2 * mean(diag(cov))
    x = np.zeros((n_sources, n_times))
    n_active = n_sources
    active_set = np.arange(n_sources)
    # H = np.concatenate(L, np.eyes(n_sensors), axis = 1)

    for _ in range(max_iter):
        gammas[np.isnan(gammas)] = 0.0
        gidx = np.abs(gammas) > threshold
        active_set = active_set[gidx]
        gammas = gammas[gidx]

        # update only active gammas (once set to zero it stays at zero)
        if n_active > len(active_set):
            n_active = active_set.size
            L = L[:, gidx]

        Gamma = spdiags(gammas, 0, len(active_set), len(active_set))
        Sigma_y = (L @ Gamma @ L.T) + cov
        U, S, _ = linalg.svd(Sigma_y, full_matrices=False)
        S = S[np.newaxis, :]
        del Sigma_y
        Sigma_y_inv = np.dot(U / (S + eps), U.T)
        # Sigma_y_inv = linalg.inv(Sigma_y)
        x_bar = Gamma @ L.T @ Sigma_y_inv @ y
        gammas = np.sqrt(
            np.diag(x_bar @ x_bar.T / n_times) / np.diag(L.T @ Sigma_y_inv @ L)
        )
        e_bar = y - (L @ x_bar)
        cov = np.sqrt(np.diag(e_bar @ e_bar.T / n_times) / np.diag(Sigma_y_inv))
        threshold = 0.2 * mean(diag(cov))

    x[active_set, :] = x_bar

    return x<|MERGE_RESOLUTION|>--- conflicted
+++ resolved
@@ -39,11 +39,7 @@
             n_positions = L_w.shape[1] // n_orient
             lc = np.empty(n_positions)
             for j in range(n_positions):
-<<<<<<< HEAD
-                L_j = L_w[:, (j * n_orient) : ((j + 1) * n_orient)]
-=======
                 L_j = L_w[:, (j * n_orient): ((j + 1) * n_orient)]
->>>>>>> 0dabc2ba
                 lc[j] = np.linalg.norm(np.dot(L_j.T, L_j), ord=2)
             coef_, active_set, _ = _mixed_norm_solver_bcd(
                 y,
